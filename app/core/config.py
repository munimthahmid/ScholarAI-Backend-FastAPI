import os
from typing import List
from dotenv import load_dotenv

# Load environment variables from .env file
load_dotenv()


class Settings:
    ALLOWED_ORIGINS: List[str] = ["http://localhost:3000", "http://127.0.0.1:3000"]

    # Backblaze B2 Configuration
    B2_KEY_ID: str = os.getenv("B2_KEY_ID", "")
    B2_APPLICATION_KEY: str = os.getenv("B2_APPLICATION_KEY", "")
    B2_BUCKET_NAME: str = os.getenv("B2_BUCKET_NAME", "scholar-ai-papers")

    # Academic APIs
    UNPAYWALL_EMAIL: str = os.getenv("UNPAYWALL_EMAIL", "")

<<<<<<< HEAD
    # Google Gemini API
=======
    # AI APIs
>>>>>>> d585d63d
    GEMINI_API_KEY: str = os.getenv("GEMINI_API_KEY", "")

    # FastAPI Configuration
    FASTAPI_HOST: str = os.getenv("FASTAPI_HOST", "0.0.0.0")
    FASTAPI_PORT: int = int(os.getenv("FASTAPI_PORT", "8001"))

    # Environment
    ENVIRONMENT: str = os.getenv("ENVIRONMENT", "development")
    LOG_LEVEL: str = os.getenv("LOG_LEVEL", "info")


settings = Settings()

def get_settings() -> Settings:
    """Get the application settings."""
    return settings
<|MERGE_RESOLUTION|>--- conflicted
+++ resolved
@@ -1,40 +1,36 @@
-import os
-from typing import List
-from dotenv import load_dotenv
-
-# Load environment variables from .env file
-load_dotenv()
-
-
-class Settings:
-    ALLOWED_ORIGINS: List[str] = ["http://localhost:3000", "http://127.0.0.1:3000"]
-
-    # Backblaze B2 Configuration
-    B2_KEY_ID: str = os.getenv("B2_KEY_ID", "")
-    B2_APPLICATION_KEY: str = os.getenv("B2_APPLICATION_KEY", "")
-    B2_BUCKET_NAME: str = os.getenv("B2_BUCKET_NAME", "scholar-ai-papers")
-
-    # Academic APIs
-    UNPAYWALL_EMAIL: str = os.getenv("UNPAYWALL_EMAIL", "")
-
-<<<<<<< HEAD
-    # Google Gemini API
-=======
-    # AI APIs
->>>>>>> d585d63d
-    GEMINI_API_KEY: str = os.getenv("GEMINI_API_KEY", "")
-
-    # FastAPI Configuration
-    FASTAPI_HOST: str = os.getenv("FASTAPI_HOST", "0.0.0.0")
-    FASTAPI_PORT: int = int(os.getenv("FASTAPI_PORT", "8001"))
-
-    # Environment
-    ENVIRONMENT: str = os.getenv("ENVIRONMENT", "development")
-    LOG_LEVEL: str = os.getenv("LOG_LEVEL", "info")
-
-
-settings = Settings()
-
-def get_settings() -> Settings:
-    """Get the application settings."""
-    return settings
+import os
+from typing import List
+from dotenv import load_dotenv
+
+# Load environment variables from .env file
+load_dotenv()
+
+
+class Settings:
+    ALLOWED_ORIGINS: List[str] = ["http://localhost:3000", "http://127.0.0.1:3000"]
+
+    # Backblaze B2 Configuration
+    B2_KEY_ID: str = os.getenv("B2_KEY_ID", "")
+    B2_APPLICATION_KEY: str = os.getenv("B2_APPLICATION_KEY", "")
+    B2_BUCKET_NAME: str = os.getenv("B2_BUCKET_NAME", "scholar-ai-papers")
+
+    # Academic APIs
+    UNPAYWALL_EMAIL: str = os.getenv("UNPAYWALL_EMAIL", "")
+
+    # Google Gemini API
+    GEMINI_API_KEY: str = os.getenv("GEMINI_API_KEY", "")
+
+    # FastAPI Configuration
+    FASTAPI_HOST: str = os.getenv("FASTAPI_HOST", "0.0.0.0")
+    FASTAPI_PORT: int = int(os.getenv("FASTAPI_PORT", "8001"))
+
+    # Environment
+    ENVIRONMENT: str = os.getenv("ENVIRONMENT", "development")
+    LOG_LEVEL: str = os.getenv("LOG_LEVEL", "info")
+
+
+settings = Settings()
+
+def get_settings() -> Settings:
+    """Get the application settings."""
+    return settings