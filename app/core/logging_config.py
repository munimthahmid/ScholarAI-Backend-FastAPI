"""
Centralized logging configuration for ScholarAI
"""

import logging
import os
import sys


def setup_logging(level: str = "INFO"):
    """
    Setup centralized logging configuration with reduced verbosity.

    Args:
        level: Base logging level (DEBUG, INFO, WARNING, ERROR)
    """

    # Configure root logger
    logging.basicConfig(
        level=getattr(logging, level.upper()),
        format="%(levelname)s: %(message)s",
        handlers=[logging.StreamHandler(sys.stdout)],
    )

    # Reduce verbosity for specific modules

    # HTTP client logging (very verbose)
    logging.getLogger("httpx").setLevel(logging.WARNING)
    logging.getLogger("aio_pika").setLevel(logging.WARNING)

    # Academic APIs - only show warnings and errors
    logging.getLogger("app.services.academic_apis").setLevel(logging.WARNING)

    # Keep important service logs but reduce detail
    logging.getLogger("app.services.websearch.search_orchestrator").setLevel(
        logging.WARNING
    )
    logging.getLogger("app.services.websearch.search_filters").setLevel(logging.WARNING)
    logging.getLogger("app.services.websearch.deduplication").setLevel(logging.WARNING)
    logging.getLogger("app.services.websearch.ai_refinement").setLevel(logging.INFO)

    # Messaging - only show key events
    logging.getLogger("app.services.messaging.connection").setLevel(logging.INFO)
    logging.getLogger("app.services.messaging.handlers").setLevel(logging.INFO)
    logging.getLogger("app.services.messaging.consumer").setLevel(logging.INFO)

    # Main websearch agent - keep important messages
    logging.getLogger("app.services.websearch_agent").setLevel(logging.INFO)

    # Suppress noisy third-party loggers
    logging.getLogger("uvicorn.access").setLevel(logging.WARNING)
    logging.getLogger("urllib3").setLevel(logging.WARNING)
<<<<<<< HEAD

=======
    
    # Set specific logger levels
    logging.getLogger("httpx").setLevel(logging.WARNING)
    logging.getLogger("httpcore").setLevel(logging.WARNING)
    logging.getLogger("urllib3").setLevel(logging.WARNING)

    # Enable debug logging for B2 storage temporarily
    logging.getLogger("app.services.b2_storage").setLevel(logging.DEBUG)
    logging.getLogger("app.services.pdf_processor").setLevel(logging.DEBUG)
    
>>>>>>> d14f7d43
    print("📋 Logging configured for concise output")


def set_development_logging():
    """Setup logging optimized for development with minimal noise"""
    setup_logging("INFO")

    # Further reduce noise in development
    logging.getLogger("app.services.academic_apis.common.base_client").setLevel(
        logging.ERROR
    )
    logging.getLogger("app.services.academic_apis.clients").setLevel(logging.ERROR)

    # Allow detailed orchestrator logs in development
    logging.getLogger("app.services.websearch.search_orchestrator").setLevel(
        logging.INFO
    )
    logging.getLogger("app.services.websearch.deduplication").setLevel(logging.ERROR)


def set_production_logging():
    """Setup logging optimized for production monitoring"""
    setup_logging("WARNING")

    # Keep key service status messages in production
    logging.getLogger("app.services.websearch_agent").setLevel(logging.INFO)
    logging.getLogger("app.services.messaging.consumer").setLevel(logging.INFO)


def set_verbose_logging():
    """Setup verbose logging for debugging purposes"""
    setup_logging("DEBUG")

    # Enable detailed logging for all modules
    logging.getLogger("app.services.academic_apis").setLevel(logging.INFO)
    logging.getLogger("app.services.websearch").setLevel(logging.INFO)
    logging.getLogger("app.services.messaging").setLevel(logging.INFO)
    logging.getLogger("httpx").setLevel(logging.INFO)

    print("🔍 Verbose logging enabled for debugging")


def configure_logging_from_env():
    """Configure logging based on environment variables"""
    log_level = os.getenv("LOG_LEVEL", "development").lower()

    if log_level == "verbose" or log_level == "debug":
        set_verbose_logging()
    elif log_level == "production" or log_level == "prod":
        set_production_logging()
    else:
        # Default to development (concise) logging
        set_development_logging()<|MERGE_RESOLUTION|>--- conflicted
+++ resolved
@@ -50,9 +50,6 @@
     # Suppress noisy third-party loggers
     logging.getLogger("uvicorn.access").setLevel(logging.WARNING)
     logging.getLogger("urllib3").setLevel(logging.WARNING)
-<<<<<<< HEAD
-
-=======
     
     # Set specific logger levels
     logging.getLogger("httpx").setLevel(logging.WARNING)
@@ -63,7 +60,6 @@
     logging.getLogger("app.services.b2_storage").setLevel(logging.DEBUG)
     logging.getLogger("app.services.pdf_processor").setLevel(logging.DEBUG)
     
->>>>>>> d14f7d43
     print("📋 Logging configured for concise output")
 
 
