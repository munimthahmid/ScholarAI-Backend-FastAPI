--- conflicted
+++ resolved
@@ -13,11 +13,7 @@
     SummarizationRequest,
     SummarizationStatus
 )
-<<<<<<< HEAD
 from app.core.config import settings
-=======
-from app.core.config import get_settings
->>>>>>> d585d63d
 
 
 logger = logging.getLogger(__name__)
@@ -50,7 +46,6 @@
         Returns:
             Summarization results with structured content
         """
-        # Debug: Log the incoming message body
         logger.info(f"🔍 Received summarization message body: {body}")
         
         # Validate required fields
@@ -129,8 +124,4 @@
 
     def _get_processing_time(self) -> str:
         """Get current processing timestamp."""
-<<<<<<< HEAD
-        return datetime.now().isoformat()
-=======
-        return datetime.now().isoformat()
->>>>>>> d585d63d
+        return datetime.now().isoformat()